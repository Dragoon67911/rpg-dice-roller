/*global beforeEach, describe, DiceRoller, DiceRoll, expect, jasmine, it, utils */
;(() => {
  'use strict';

  const loopCount = 1000;

  describe('basic dice', () => {
    const dice = [4, 6, 10, 20, '%'];
    let diceRoller;

    beforeEach(() => {
      // create a new instance of the DiceRoller
      diceRoller = new DiceRoller();
    });

    // loop through and run the tests for the dice
    for(let i = 0; i < dice.length; i++){
      const die = dice[i],
            sides = die === '%' ? 100 : die,
            notation = 'd' + die;

      it(`should return between 1 and ${sides} for \`${notation}\``, () => {
        // run the tests multiple times for consistency
        for(let j = 0; j < loopCount; j++){
          const roll = diceRoller.roll(notation);

          expect(roll).toEqual(jasmine.any(DiceRoll));

          expect(roll).toBeDiceRoll({
            dieRange: {
              min: 1,
              max: sides
            },
            totalRange: {
              min: 1,
              max: sides
            },
            rolls: [1],
            notation: notation
          });
        }
      });
    }
  });

  describe('fudge dice', () => {
    const dice = ['dF', 'dF.2', 'dF.1'];
    let diceRoller;

    beforeEach(() => {
      // create a new instance of the DiceRoller
      diceRoller = new DiceRoller();
    });

    // loop through and run the tests for the dice
    for(let i = 0; i < dice.length; i++){
      const die = dice[i],
            notation = die;

      // Fudge dice always provide a value between -1 and 1
      it(`should be between -1 and 1 for \`${notation}\``, () => {
        // run the tests multiple times for consistency
        for(let j = 0; j < loopCount; j++){
          const roll = diceRoller.roll(notation);

          expect(roll).toEqual(jasmine.any(DiceRoll));

          expect(roll).toBeDiceRoll({
            dieRange: {
              min: -1,
              max: 1
            },
            totalRange: {
              min: -1,
              max: 1
            },
            rolls: [1],
            notation: notation
          });
        }
      });
    }
  });

  describe('multiple dice', () => {
    const dice = [
      {sides: 6, rolls: 4},
      {sides: 10, rolls: 8},
      {sides: 20, rolls: 5}
    ];
    let diceRoller;

    beforeEach(() => {
      // create a new instance of the DiceRoller
      diceRoller = new DiceRoller();
    });

    for(let i = 0; i < dice.length; i++){
      const die = dice[i],
            notation = `${die.rolls}d${die.sides}`;

      it(`should roll a ${die.sides} sided die ${die.rolls} times`, () => {
        // run the tests multiple times for consistency
        for(let j = 0; j < loopCount; j++){
          const roll = diceRoller.roll(notation);

          expect(roll).toEqual(jasmine.any(DiceRoll));

          expect(roll).toBeDiceRoll({
            dieRange: {
              min: 1,
              max: die.sides
            },
            totalRange: {
              min: die.rolls,
              max: die.rolls*die.sides
            },
            rolls: [die.rolls],
            notation: notation
          });
        }
      });
    }

    it('should compute multiple dice rolls for `1d6+2d10`', () => {
      const notation = '1d6+2d10',
            roll = diceRoller.roll(notation),
            total = roll.total;

      expect(roll).toEqual(jasmine.any(DiceRoll));

      // check value is within allowed range
      expect(total).toBeWithinRange({min: 3, max: 26});

      // check the rolls list is correct
      expect(roll).toHaveRolls({rolls: [1,2]});

      expect(roll.rolls[0]).toHaveValuesWithinRange({min: 1, max: 6});
      expect(roll.rolls[1]).toHaveValuesWithinRange({min: 1, max: 10});

      expect(roll.rolls).toArraySumEqualTo(total);

      // check the output string
      expect(roll).toMatchParsedNotation({
        notation: notation,
        rolls: `[${roll.rolls[0].join(',')}]+[${roll.rolls[1].join(',')}]`,
        total: total,
      });
    });

    it('should compute multiple dice rolls for `3d6*2d10-L`', () => {
      const notation = '3d6*2d10-L',
            roll = diceRoller.roll(notation),
            total = roll.total;

      expect(roll).toEqual(jasmine.any(DiceRoll));

      // check value is within allowed range
      expect(total).toBeWithinRange({min: 3, max: 180});

      // check the rolls list is correct
      expect(roll).toHaveRolls({rolls: [3,2]});

      expect(roll.rolls[0]).toHaveValuesWithinRange({min: 1, max: 6});
      expect(roll.rolls[1]).toHaveValuesWithinRange({min: 1, max: 10});

      expect(utils.reduceArray(roll.rolls[0]) * (utils.reduceArray(roll.rolls[1]) - utils.getMin(roll.rolls[1]))).toArraySumEqualTo(total);

      // check the output string
      expect(roll).toMatchParsedNotation({
        notation: notation,
        rolls: `[${roll.rolls[0].join(',')}]*[${roll.rolls[1].join(',')}]-L`,
        total: total,
      });
    });

    it('should compute multiple dice rolls for `4d6/2d3`', () => {
      const notation = '4d6/2d3',
            roll = diceRoller.roll(notation),
            total = roll.total;

      expect(roll).toEqual(jasmine.any(DiceRoll));

      // check value is within allowed range
      expect(total).toBeWithinRange({min: 0.66, max: 12});

      // check the rolls list is correct
      expect(roll).toHaveRolls({rolls: [4,2]});

      expect(roll.rolls[0]).toHaveValuesWithinRange({min: 1, max: 6});
      expect(roll.rolls[1]).toHaveValuesWithinRange({min: 1, max: 3});

      expect(utils.reduceArray(roll.rolls[0]) / utils.reduceArray(roll.rolls[1])).toArraySumEqualTo(total);

      // check the output string
      expect(roll).toMatchParsedNotation({
        notation: notation,
        rolls: `[${roll.rolls[0].join(',')}]/[${roll.rolls[1].join(',')}]`,
        total: total,
      });
    });
  });

  describe('exploding, compounding, and penetrating', () => {
    let diceRoller;

    beforeEach(() => {
      // create a new instance of the DiceRoller
      diceRoller = new DiceRoller();
    });

    it('should explode for `1d2!`', () => {
      const notation = '1d2!';
      let hasExploded = false;

      // loop this roll for consistency
      for(let i = 0; i < loopCount; i++){
        const roll = diceRoller.roll(notation),
              total = roll.total;

        expect(roll).toEqual(jasmine.any(DiceRoll));

        // check value is within allowed range
        expect(total).toBeGreaterThan(0);

        // check the rolls list is correct
        expect(roll).toHaveRolls({rolls: ['*']});
        expect(roll.rolls).toArraySumEqualTo(total);

        expect(roll.rolls[0]).toExplode({min: 1, max: 2});

        // check the output string
        expect(roll).toMatchParsedNotation({
          notation: notation,
          rolls: `[${roll.rolls[0].join('!,')}]`,
          total: total,
        });

        // determine whether this roll exploded by checking the amount of rolls
        hasExploded = hasExploded || (roll.rolls[0].length > 1);
      }

      // if we run many rolls, we should expect at least one to have exploded
      expect(hasExploded).toBeTruthy();
    });

    it('should compound explode for `1d2!!`', () => {
      const notation = '1d2!!';
      let hasCompounded = false;

      // loop this roll for consistency
      for(let i = 0; i < loopCount; i++){
        const roll = diceRoller.roll(notation),
              total = roll.total;

        expect(roll).toEqual(jasmine.any(DiceRoll));

        // check value is within allowed range
        expect(total).toBeGreaterThan(0);

        // check the rolls list is correct
        expect(roll).toHaveRolls({rolls: ['*']});
        expect(roll.rolls).toArraySumEqualTo(total);

        // check the output string
        expect(roll).toMatchParsedNotation({
          notation: notation,
          rolls: `[${total}${(total > 2) ? '!!' : ''}]`,
          total: total,
        });

        // determine whether this roll compounded by checking the value of the roll
        hasCompounded = hasCompounded || (total > 2);
      }

      // if we run many rolls, we should expect at least one to have compounded
      expect(hasCompounded).toBeTruthy();
    });

    it('should penetrate for `1d2!p`', () => {
      const notation = '1d2!p';
      let hasExploded = false;

      // loop this roll for consistency
      for(let i = 0; i < loopCount; i++) {
        const roll = diceRoller.roll(notation),
              total = roll.total;

        expect(roll).toEqual(jasmine.any(DiceRoll));

        // check value is within allowed range
        expect(total).toBeGreaterThan(0);

        // check the rolls list is correct
        expect(roll).toHaveRolls({rolls: ['*']});
        expect(roll.rolls).toArraySumEqualTo(total);

        expect(roll.rolls[0]).toExplode({min: 1, max: 2, penetrate: true});

        // check the output string
        expect(roll).toMatchParsedNotation({
          notation: notation,
          rolls: `[${roll.rolls[0].join('!p,')}]`,
          total: total,
        });

        // determine whether this roll exploded by checking the amount of rolls
        hasExploded = hasExploded || (roll.rolls[0].length > 1);
      }

      // if we run many rolls, we should expect at least one to have exploded
      expect(hasExploded).toBeTruthy();
    });

    it('should penetrate compound for `1d2!!p`', () => {
      const notation = '1d2!!p';
      let hasCompounded = false;

      // loop this roll for consistency
      for(let i = 0; i < loopCount; i++){
        const roll = diceRoller.roll(notation),
              total = roll.total;

        expect(roll).toEqual(jasmine.any(DiceRoll));

        // check value is within allowed range
        expect(total).toBeGreaterThan(0);

        // check the rolls list is correct
        expect(roll).toHaveRolls({rolls: ['*']});
        expect(roll.rolls).toArraySumEqualTo(total);

        // check the output string (check for total >= 2, as penetrating subtracts 1, so a second roll of one, would be zero)
        expect(roll).toMatchParsedNotation({
          notation: notation,
          rolls: `[${total}${(total >= 2) ? '!!p' : ''}]`,
          total: total,
        });

        // determine whether this roll compounded by checking the value of the roll
        hasCompounded = hasCompounded || (total >= 2);
      }

      // if we run many rolls, we should expect at least one to have compounded
      expect(hasCompounded).toBeTruthy();
    });

    it('should penetrate compound for `2d2!!p', () => {
      const notation = '2d2!!p';
      let hasCompounded = false;

      // loop this roll for consistency
      for(let i = 0; i < loopCount; i++){
        const roll = diceRoller.roll(notation),
              total = roll.total;

        expect(roll).toEqual(jasmine.any(DiceRoll));

        // check value is within allowed range
        expect(total).toBeGreaterThan(0);

        // check the rolls list is correct
        expect(roll).toHaveRolls({rolls: ['*']});
        expect(roll.rolls).toArraySumEqualTo(total);

        // ideally we should check notation output here, but I can't see a sensible way of doing this correctly

        // determine whether this roll compounded by checking the value of the roll
        hasCompounded = hasCompounded || (total >= 4);
      }

      // if we run many rolls, we should expect at least one to have compounded
      expect(hasCompounded).toBeTruthy();
    });

    it('should explode if higher than 1 for `1d6!>1`', () => {
      const notation = '1d6!>1';
      let hasExploded = false;

      // loop this roll for consistency
      for(let i = 0; i < loopCount; i++){
        const roll = diceRoller.roll(notation),
              total = roll.total;

        expect(roll).toEqual(jasmine.any(DiceRoll));

        // check value is within allowed range
        expect(total).toBeGreaterThan(0);

        // check the rolls list is correct
        expect(roll).toHaveRolls({rolls: ['*']});
        expect(roll.rolls).toArraySumEqualTo(total);

        expect(roll.rolls[0]).toExplode({
          min: 1,
          max: 6,
          comparePoint: {
            operator: '>',
            value: 1,
          },
        });

        // check the output string
        expect(roll).toMatchParsedNotation({
          notation: notation,
          rolls: `[${roll.rolls[0].join('!,')}]`,
          total: total,
        });

        // determine whether this roll exploded by checking the amount of rolls
        hasExploded = hasExploded || (roll.rolls[0].length > 1);
      }

      // if we run many rolls, we should expect at least one to have exploded
      expect(hasExploded).toBeTruthy();
    });

    it('should explode if less than 2 for `1d2!<2`', () => {
      const notation = '1d2!<2';
      let hasExploded = false;

      // loop this roll for consistency
      for(let i = 0; i < loopCount; i++){
        const roll = diceRoller.roll(notation),
              total = roll.total;

        expect(roll).toEqual(jasmine.any(DiceRoll));

        // check value is within allowed range
        expect(total).toBeGreaterThan(0);

        // check the rolls list is correct
        expect(roll).toHaveRolls({rolls: ['*']});
        expect(roll.rolls).toArraySumEqualTo(total);

        expect(roll.rolls[0]).toExplode({
          min: 1,
          max: 2,
          comparePoint: {
            operator: '<',
            value: 2,
          },
        });

        // check the output string
        expect(roll).toMatchParsedNotation({
          notation: notation,
          rolls: `[${roll.rolls[0].join('!,')}]`,
          total: total,
        });

        // determine whether this roll exploded by checking the amount of rolls
        hasExploded = hasExploded || (roll.rolls[0].length > 1);
      }

      // if we run many rolls, we should expect at least one to have exploded
      expect(hasExploded).toBeTruthy();
    });

    it('should explode if equal to 2 for `1d3!=2`', () => {
      const notation = '1d3!=2';
      let hasExploded = false;

      // loop this roll for consistency
      for(let i = 0; i < loopCount; i++){
        const roll = diceRoller.roll(notation),
              total = roll.total;

        expect(roll).toEqual(jasmine.any(DiceRoll));

        // check value is within allowed range
        expect(total).toBeGreaterThan(0);

        // check the rolls list is correct
        expect(roll).toHaveRolls({rolls: ['*']});
        expect(roll.rolls).toArraySumEqualTo(total);

        expect(roll.rolls[0]).toExplode({
          min: 1,
          max: 3,
          comparePoint: {
            operator: '=',
            value: 2,
          },
        });

        // check the output string
        expect(roll).toMatchParsedNotation({
          notation: notation,
          rolls: `[${roll.rolls[0].join('!,')}]`,
          total: total,
        });

        // determine whether this roll exploded by checking the amount of rolls
        hasExploded = hasExploded || (roll.rolls[0].length > 1);
      }

      // if we run many rolls, we should expect at least one to have exploded
      expect(hasExploded).toBeTruthy();
    });

    it('should compound if higher than 1 for `1d6!!>1`', () => {
      const notation = '1d6!!>1';
      let hasCompounded = false;

      // loop this roll for consistency
      for(let i = 0; i < loopCount; i++){
        const roll = diceRoller.roll(notation),
              total = roll.total;

        expect(roll).toEqual(jasmine.any(DiceRoll));

        // check value is within allowed range
        expect(total).toBeGreaterThan(0);

        // check the rolls list is correct
        expect(roll).toHaveRolls({rolls: ['*']});
        expect(roll.rolls).toArraySumEqualTo(total);

        // check the output string (Compounds if over 1, so any total of 2 or more means that it must have compounded)
        expect(roll).toMatchParsedNotation({
          notation: notation,
          rolls: `[${total}${(total >= 2) ? '!!' : ''}]`,
          total: total,
        });

        // determine whether this roll compounded by checking the value of the roll
        hasCompounded = hasCompounded || (total >= 2);
      }

      // if we run many rolls, we should expect at least one to have compounded
      expect(hasCompounded).toBeTruthy();
    });

    it('should compound if less than 2 for `1d2!!<2`', () => {
      const notation = '1d2!!<2';
      let hasCompounded = false;

      // loop this roll for consistency
      for(let i = 0; i < loopCount; i++){
        const roll = diceRoller.roll(notation),
              total = roll.total;

        expect(roll).toEqual(jasmine.any(DiceRoll));

        // check value is within allowed range
        expect(total).toBeGreaterThan(0);

        // check the rolls list is correct
        expect(roll).toHaveRolls({rolls: ['*']});
        expect(roll.rolls).toArraySumEqualTo(total);

        // check the output string (Compounds only on a roll of 1 - if we roll a 1, we roll again;
        // if we then roll a 2, we get a total of 3, if we roll a 1 we get 2 and roll again - so a minimum of 3 if compounding)
        expect(roll).toMatchParsedNotation({
          notation: notation,
          rolls: `[${total}${(total > 2) ? '!!' : ''}]`,
          total: total,
        });

        // determine whether this roll compounded by checking the value of the roll
        hasCompounded = hasCompounded || (total > 2);
      }

      // if we run many rolls, we should expect at least one to have compounded
      expect(hasCompounded).toBeTruthy();
    });

    it('should compound if equal to 2 for `1d2!!=2`', () => {
      const notation = '1d2!!=2';
      let hasCompounded = false;

      // loop this roll for consistency
      for(let i = 0; i < loopCount; i++){
        const roll = diceRoller.roll(notation),
              total = roll.total;

        expect(roll).toEqual(jasmine.any(DiceRoll));

        // check value is within allowed range
        expect(total).toBeGreaterThan(0);

        // check the rolls list is correct
        expect(roll).toHaveRolls({rolls: ['*']});
        expect(roll.rolls).toArraySumEqualTo(total);

        // check the output string (Compounds only on a roll of 2 - if we roll a 2, we roll again;
        // if we then roll a 1, we get a total of 3, if we roll a 2 we get 4 and roll again - so a minimum of 5 if compounding)
        expect(roll).toMatchParsedNotation({
          notation: notation,
          rolls: `[${total}${(total > 2) ? '!!' : ''}]`,
          total: total,
        });

        // determine whether this roll compounded by checking the value of the roll
        hasCompounded = hasCompounded || (total > 2);
      }

      // if we run many rolls, we should expect at least one to have compounded
      expect(hasCompounded).toBeTruthy();
    });
  });

  describe('basic equations', () => {
    let diceRoller;

    beforeEach(() => {
      // create a new instance of the DiceRoller
      diceRoller = new DiceRoller();
    });

    it('should return between 3 and 8 for `1d6+2`', () => {
      const notation = '1d6+2',
            roll = diceRoller.roll(notation),
            total = roll.total;

      expect(roll).toEqual(jasmine.any(DiceRoll));

      // check value is within allowed range
      expect(total).toBeWithinRange({min: 3, max: 8});

      // check the rolls list is correct
      expect(roll).toHaveRolls({rolls: [1]});
      expect(roll.rolls).toArraySumEqualTo(total-2);

      // check the output string
      expect(roll).toMatchParsedNotation({
        notation: notation,
        rolls: `[${total-2}]+2`,
        total: total,
      });
    });

    it('should return between -1 and 2 for `1d4-2`', () => {
      const notation = '1d4-2',
            roll = diceRoller.roll(notation),
            total = roll.total;

      expect(roll).toEqual(jasmine.any(DiceRoll));

      // check value is within allowed range
      expect(total).toBeWithinRange({min: -1, max: 2});

      // check the rolls list is correct
      expect(roll).toHaveRolls({rolls: [1]});
      expect(roll.rolls).toArraySumEqualTo(total+2);

      // check the output string
      expect(roll).toMatchParsedNotation({
        notation: notation,
        rolls: `[${total+2}]-2`,
        total: total,
      });
    });

    it('should return between 2 and 20 for `1d10*2`', () => {
      const notation = '1d10*2',
            roll = diceRoller.roll(notation),
            total = roll.total;

      expect(roll).toEqual(jasmine.any(DiceRoll));

      // check value is within allowed range
      expect(total).toBeWithinRange({min: 2, max: 20});

      // check the rolls list is correct
      expect(roll).toHaveRolls({rolls: [1]});
      expect(roll.rolls).toArraySumEqualTo(total/2);

      // check the output string
      expect(roll).toMatchParsedNotation({
        notation: notation,
        rolls: `[${total/2}]*2`,
        total: total,
      });
    });

    it('should return between 0.5 and 4 for `1d8/2`', () => {
      const notation = '1d8/2',
            roll = diceRoller.roll(notation),
            total = roll.total;

      expect(roll).toEqual(jasmine.any(DiceRoll));

      // check value is within allowed range
      expect(total).toBeWithinRange({min: 0.5, max: 4});

      // check the rolls list is correct
      expect(roll).toHaveRolls({rolls: [1]});
      expect(roll.rolls).toArraySumEqualTo(total*2);

      // check the output string
      expect(roll).toMatchParsedNotation({
        notation: notation,
        rolls: `[${total*2}]/2`,
        total: total,
      });
    });

    it('should subtract the LOWEST roll for `4d6-L', () => {
      const notation = '4d6-L',
            roll = diceRoller.roll(notation),
            total = roll.total;

      expect(roll).toEqual(jasmine.any(DiceRoll));

      // check value is within allowed range
      expect(total).toBeWithinRange({min: 3, max: 18});

      // check the rolls list is correct
      expect(roll).toHaveRolls({rolls: [4]});
      // check if the sum of the rolls (before lowest is subtracted) is equal to the total, with the lowest added
      expect(roll.rolls).toArraySumEqualTo(total + utils.getMin(roll.rolls[0]));

      // check the output string
      expect(roll).toMatchParsedNotation({
        notation: notation,
        rolls: `[${roll.rolls[0].join(',')}]-L`,
        total: total,
      });
    });

    it('should add the LOWEST roll for `4d6+L', () => {
      const notation = '4d6+L',
            roll = diceRoller.roll(notation),
            total = roll.total;

      expect(roll).toEqual(jasmine.any(DiceRoll));

      // check value is within allowed range
      expect(total).toBeWithinRange({min: 5, max: 30});

      // check the rolls list is correct
      expect(roll).toHaveRolls({rolls: [4]});
      // check if the sum of the rolls (before lowest is added) is equal to the total, with the lowest subtracted
      expect(roll.rolls).toArraySumEqualTo(total - utils.getMin(roll.rolls[0]));

      // check the output string
      expect(roll).toMatchParsedNotation({
        notation: notation,
        rolls: `[${roll.rolls[0].join(',')}]+L`,
        total: total,
      });
    });

    it('should multiply by the LOWEST roll for `4d6*L', () => {
      const notation = '4d6*L',
            roll = diceRoller.roll(notation),
            total = roll.total;

      expect(roll).toEqual(jasmine.any(DiceRoll));

      // check value is within allowed range
      expect(total).toBeWithinRange({min: 4, max: 144});

      // check the rolls list is correct
      expect(roll).toHaveRolls({rolls: [4]});
      // check if the sum of the rolls (before multiplied by lowest) is equal to the total, divided by the lowest
      expect(roll.rolls).toArraySumEqualTo(total / utils.getMin(roll.rolls[0]));

      // check the output string
      expect(roll).toMatchParsedNotation({
        notation: notation,
        rolls: `[${roll.rolls[0].join(',')}]*L`,
        total: total,
      });
    });

    it('should divide by the LOWEST roll for `4d6/L', () => {
      const notation = '4d6/L',
            roll = diceRoller.roll(notation),
            total = roll.total;

      expect(roll).toEqual(jasmine.any(DiceRoll));

      // check value is within allowed range
      expect(total).toBeWithinRange({min: 4, max: 19});

      // check the rolls list is correct
      expect(roll).toHaveRolls({rolls: [4]});
      // check if the sum of the rolls (before divided by lowest) is equal to the total, multiplied by the lowest
      expect(roll.rolls).toArraySumEqualTo(total * utils.getMin(roll.rolls[0]));

      // check the output string
      expect(roll).toMatchParsedNotation({
        notation: notation,
        rolls: `[${roll.rolls[0].join(',')}]/L`,
        total: total,
      });
    });

    it('should subtract the HIGHEST roll for `4d6-H', () => {
      const notation = '4d6-H',
            roll = diceRoller.roll(notation),
            total = roll.total;

      expect(roll).toEqual(jasmine.any(DiceRoll));

      // check value is within allowed range
      expect(total).toBeWithinRange({min: 3, max: 18});

      // check the rolls list is correct
      expect(roll).toHaveRolls({rolls: [4]});
      // check if the sum of the rolls (before highest is subtracted) is equal to the total, with the highest added
      expect(roll.rolls).toArraySumEqualTo(total + utils.getMax(roll.rolls[0]));

      // check the output string
      expect(roll).toMatchParsedNotation({
        notation: notation,
        rolls: `[${roll.rolls[0].join(',')}]-H`,
        total: total,
      });
    });

    it('should add the HIGHEST roll for `4d6+H', () => {
      const notation = '4d6+H',
            roll = diceRoller.roll(notation),
            total = roll.total;

      expect(roll).toEqual(jasmine.any(DiceRoll));

      // check value is within allowed range
      expect(total).toBeWithinRange({min: 5, max: 30});

      // check the rolls list is correct
      expect(roll).toHaveRolls({rolls: [4]});
      // check if the sum of the rolls (before highest is added) is equal to the total, with the highest subtracted
      expect(roll.rolls).toArraySumEqualTo(total - utils.getMax(roll.rolls[0]));

      // check the output string
      expect(roll).toMatchParsedNotation({
        notation: notation,
        rolls: `[${roll.rolls[0].join(',')}]+H`,
        total: total,
      });
    });

    it('should multiply by the HIGHEST roll for `4d6*H', () => {
      const notation = '4d6*H',
            roll = diceRoller.roll(notation),
            total = roll.total;

      expect(roll).toEqual(jasmine.any(DiceRoll));

      // check value is within allowed range
      expect(total).toBeWithinRange({min: 4, max: 144});

      // check the rolls list is correct
      expect(roll).toHaveRolls({rolls: [4]});
      // check if the sum of the rolls (before multiplied by highest) is equal to the total, divided by the highest
      expect(roll.rolls).toArraySumEqualTo(total / utils.getMax(roll.rolls[0]));

      // check the output string
      expect(roll).toMatchParsedNotation({
        notation: notation,
        rolls: `[${roll.rolls[0].join(',')}]*H`,
        total: total,
      });
    });

    it('should divide by the HIGHEST roll for `4d6/H', () => {
      const notation = '4d6/H',
            roll = diceRoller.roll(notation),
            total = roll.total;

      expect(roll).toEqual(jasmine.any(DiceRoll));

      // check value is within allowed range
      expect(total).toBeWithinRange({min: 1.5, max: 4});

      // check the rolls list is correct
      expect(roll).toHaveRolls({rolls: [4]});
      // check if the sum of the rolls (before divided by highest) is equal to the total, multiplied by the highest
      expect(roll.rolls).toArraySumEqualTo(total * utils.getMax(roll.rolls[0]));

      // check the output string
      expect(roll).toMatchParsedNotation({
        notation: notation,
        rolls: `[${roll.rolls[0].join(',')}]/H`,
        total: total,
      });
    });

    it('should subtract the LOWEST explode roll for `d6!-L`', () => {
      const notation = 'd6!-L';
      let hasExploded = false;

      // loop this roll for consistency (We need it to have exploded at least once)
      for(let i = 0; i < loopCount; i++){
        const roll = diceRoller.roll(notation),
              total = roll.total;

        expect(roll).toEqual(jasmine.any(DiceRoll));

        // check value is within allowed range
        expect(total).toBeGreaterThan(-1);

        // check if the sum of the rolls (before lowest is subtracted) is equal to the total, with the lowest added
        expect(roll.rolls).toArraySumEqualTo(total + utils.getMin(roll.rolls[0]));

        // check the output string
        expect(roll).toMatchParsedNotation({
          notation: notation,
          rolls: `[${roll.rolls[0].join('!,')}]-L`,
          total: total,
        });

        // determine whether this roll exploded by checking the amount of rolls
        hasExploded = hasExploded || (roll.rolls[0].length > 1);
      }

      // if we run many rolls, we should expect at least one to have exploded
      expect(hasExploded).toBeTruthy();
    });

    it('should subtract the Highest explode roll for `d6!-H`', () => {
      const notation = 'd6!-H';
      let hasExploded = false;

      // loop this roll for consistency (We need it to have exploded at least once)
      for(let i = 0; i < loopCount; i++){
        const roll = diceRoller.roll(notation),
              total = roll.total;

        expect(roll).toEqual(jasmine.any(DiceRoll));

        // check value is within allowed range
        expect(total).toBeGreaterThan(-1);

        // check if the sum of the rolls (before lowest is subtracted) is equal to the total, with the lowest added
        expect(roll.rolls).toArraySumEqualTo(total + utils.getMax(roll.rolls[0]));

        // check the output string
        expect(roll).toMatchParsedNotation({
          notation: notation,
          rolls: `[${roll.rolls[0].join('!,')}]-H`,
          total: total,
        });

        // determine whether this roll exploded by checking the amount of rolls
        hasExploded = hasExploded || (roll.rolls[0].length > 1);
      }

      // if we run many rolls, we should expect at least one to have exploded
      expect(hasExploded).toBeTruthy();
    });

    it('should subtract the LOWEST compound roll for `d6!!-L`', () => {
      const notation = 'd6!!-L';
      let hasCompounded = false;

      // loop this roll for consistency (We need it to have exploded at least once)
      for(let i = 0; i < loopCount; i++){
        const roll = diceRoller.roll(notation),
              total = roll.total,
              rollsTotal = utils.reduceArray(roll.rolls);

        expect(roll).toEqual(jasmine.any(DiceRoll));

        // check value is within allowed range
        expect(total).toEqual(0);

        // check if the rolls actually exist
        expect(rollsTotal).toBeGreaterThan(0);

        // check the output string
        expect(roll).toMatchParsedNotation({
          notation: notation,
          rolls: `[${rollsTotal}${rollsTotal > 6 ? '!!' : ''}]-L`,
          total: total,
        });

        // determine whether this roll exploded by checking if the value is greater than the max
        hasCompounded = hasCompounded || (rollsTotal > 6);
      }

      // if we run many rolls, we should expect at least one to have exploded
      expect(hasCompounded).toBeTruthy();
    });

    it('should subtract the HIGHEST compound roll for `d6!!-H`', () => {
      const notation = 'd6!!-H';
      let hasCompounded = false;

      // loop this roll for consistency (We need it to have exploded at least once)
      for(let i = 0; i < loopCount; i++){
        const roll = diceRoller.roll(notation),
              total = roll.total,
              rollsTotal = utils.reduceArray(roll.rolls);

        expect(roll).toEqual(jasmine.any(DiceRoll));

        // check value is within allowed range
        expect(total).toEqual(0);

        // check if the rolls actually exist
        expect(rollsTotal).toBeGreaterThan(0);

        // check the output string
        expect(roll).toMatchParsedNotation({
          notation: notation,
          rolls: `[${rollsTotal}${rollsTotal > 6 ? '!!' : ''}]-H`,
          total: total,
        });

        // determine whether this roll exploded by checking if the value is greater than the max
        hasCompounded = hasCompounded || (rollsTotal > 6);
      }

      // if we run many rolls, we should expect at least one to have exploded
      expect(hasCompounded).toBeTruthy();
    });

    it('should subtract the LOWEST penetrating roll for `d6!p-L`', () => {
      const notation = 'd6!p-L';
      let hasExploded = false;

      // loop this roll for consistency (We need it to have exploded at least once)
      for(let i = 0; i < loopCount; i++){
        const roll = diceRoller.roll(notation),
              total = roll.total;

        expect(roll).toEqual(jasmine.any(DiceRoll));

        // check value is within allowed range
        expect(total).toBeGreaterThan(-1);

        // check if the sum of the rolls (before lowest is subtracted) is equal to the total, with the lowest added
        expect(roll.rolls).toArraySumEqualTo(total + utils.getMin(roll.rolls[0]));

        // check the output string
        expect(roll).toMatchParsedNotation({
          notation: notation,
          rolls: `[${roll.rolls[0].join('!p,')}]-L`,
          total: total,
        });

        // determine whether this roll exploded by checking the amount of rolls
        hasExploded = hasExploded || (roll.rolls[0].length > 1);
      }

      // if we run many rolls, we should expect at least one to have exploded
      expect(hasExploded).toBeTruthy();
    });

    it('should subtract the HIGHEST penetrating roll for `d6!p-H`', () => {
      const notation = 'd6!p-H';
      let hasExploded = false;

      // loop this roll for consistency (We need it to have exploded at least once)
      for(let i = 0; i < loopCount; i++){
        const roll = diceRoller.roll(notation),
              total = roll.total;

        expect(roll).toEqual(jasmine.any(DiceRoll));

        // check value is within allowed range
        expect(total).toBeGreaterThan(-1);

        // check if the sum of the rolls (before lowest is subtracted) is equal to the total, with the lowest added
        expect(roll.rolls).toArraySumEqualTo(total + utils.getMax(roll.rolls[0]));

        // check the output string
        expect(roll).toMatchParsedNotation({
          notation: notation,
          rolls: `[${roll.rolls[0].join('!p,')}]-H`,
          total: total,
        });

        // determine whether this roll exploded by checking the amount of rolls
        hasExploded = hasExploded || (roll.rolls[0].length > 1);
      }

      // if we run many rolls, we should expect at least one to have exploded
      expect(hasExploded).toBeTruthy();
    });
  });

  describe('pool dice', () => {
    let diceRoller,
        expectedSuccesses,
        hasSucceeded = false;

    beforeEach(() => {
      diceRoller = new DiceRoller();
      hasSucceeded = false;
    });

    it('should return number of successes for `4d6=6`', () => {
      const notation = '4d6=6';

      // run the tests multiple times for consistency
      for(let i = 0; i < loopCount; i++){
        const roll = diceRoller.roll(notation),
              rollNote = roll.rolls[0].map(num => num + (num === 6 ? '*' : '')).join(',');

        expectedSuccesses = roll.rolls[0].filter(num => num === 6).length;

        expect(roll).toEqual(jasmine.any(DiceRoll));

        // check the rolls list is correct
        expect(roll).toHaveRolls({rolls: [4]});

        expect(roll).toHaveSuccesses(expectedSuccesses);

        // check the output string
        expect(roll).toMatchParsedNotation({
          notation: notation,
          rolls: `[${rollNote}]`,
          total: (expectedSuccesses || 0)
        });

        hasSucceeded = hasSucceeded || (expectedSuccesses > 0);
      }

      // if we run many rolls, we should expect at least one to have succeeded at least once
      expect(hasSucceeded).toBeTruthy();
    });

    it('should return number of successes for `4d6<3`', () => {
      const notation = '4d6<3';

      // run the tests multiple times for consistency
      for(let i = 0; i < loopCount; i++){
        const roll = diceRoller.roll(notation),
              rollNote = roll.rolls[0].map(num => num + (num < 3 ? '*' : '')).join(',');

        expectedSuccesses = roll.rolls[0].filter(num => num < 3).length;

        expect(roll).toEqual(jasmine.any(DiceRoll));

        // check the rolls list is correct
        expect(roll).toHaveRolls({rolls: [4]});

        expect(roll).toHaveSuccesses(expectedSuccesses);

        // check the output string
        expect(roll).toMatchParsedNotation({
          notation: notation,
          rolls: `[${rollNote}]`,
          total: (expectedSuccesses || 0)
        });

        hasSucceeded = hasSucceeded || (expectedSuccesses > 0);
      }

      // if we run many rolls, we should expect at least one to have succeeded at least once
      expect(hasSucceeded).toBeTruthy();
    });

    it('should return number of successes for `4d6>=4`', () => {
      const notation = '4d6>=4';

      // run the tests multiple times for consistency
      for(let i = 0; i < loopCount; i++){
        const roll = diceRoller.roll(notation),
              rollNote = roll.rolls[0].map(num => num + (num >= 4 ? '*' : '')).join(',');

        expectedSuccesses = roll.rolls[0].filter(num => num >= 4).length;

        expect(roll).toEqual(jasmine.any(DiceRoll));

        // check the rolls list is correct
        expect(roll).toHaveRolls({rolls: [4]});

        expect(roll).toHaveSuccesses(expectedSuccesses);

        // check the output string
        expect(roll).toMatchParsedNotation({
          notation: notation,
          rolls: `[${rollNote}]`,
          total: (expectedSuccesses || 0)
        });

        hasSucceeded = hasSucceeded || (expectedSuccesses > 0);
      }

      // if we run many rolls, we should expect at least one to have succeeded at least once
      expect(hasSucceeded).toBeTruthy();
    });

    it('should return number of successes for `13d10>=5`', () => {
      const notation = '13d10>=5';

      // run the tests multiple times for consistency
      for(let i = 0; i < loopCount; i++){
        const roll = diceRoller.roll(notation),
              rollNote = roll.rolls[0].map(num => num + (num >= 5 ? '*' : '')).join(',');

        expectedSuccesses = roll.rolls[0].filter(num => num >= 5).length;

        expect(roll).toEqual(jasmine.any(DiceRoll));

        // check the rolls list is correct
        expect(roll).toHaveRolls({rolls: [13]});

        expect(roll).toHaveSuccesses(expectedSuccesses);

        // check the output string
        expect(roll).toMatchParsedNotation({
          notation: notation,
          rolls: `[${rollNote}]`,
          total: (expectedSuccesses || 0)
        });

        hasSucceeded = hasSucceeded || (expectedSuccesses > 0);
      }

      // if we run many rolls, we should expect at least one to have succeeded at least once
      expect(hasSucceeded).toBeTruthy();
    });

    it('should return number of successes for `13d10>=5-H`', () => {
      const notation = '13d10>=5-H';

      // run the tests multiple times for consistency
      for(let i = 0; i < loopCount; i++){
        const roll = diceRoller.roll(notation),
              rollNote = roll.rolls[0].map(num => num + (num >= 5 ? '*' : '')).join(',');
        let hSuccessVal = Math.max(...roll.rolls[0]) >= 5 ? 1 : 0;

        expectedSuccesses = roll.rolls[0].filter(num => num >= 5).length - hSuccessVal;

        expect(roll).toEqual(jasmine.any(DiceRoll));

        // check the rolls list is correct
        expect(roll).toHaveRolls({rolls: [13]});

        expect(roll).toHaveSuccesses(expectedSuccesses);

        // check the output string
        expect(roll).toMatchParsedNotation({
          notation: notation,
          rolls: `[${rollNote}]-H`,
          total: (expectedSuccesses || 0)
        });

        hasSucceeded = hasSucceeded || (expectedSuccesses > 0);
      }

      // if we run many rolls, we should expect at least one to have succeeded at least once
      expect(hasSucceeded).toBeTruthy();
    });

    it('should return number of successes for `6d10>=5*2`', () => {
      const notation = '6d10>=5*2';

      // run the tests multiple times for consistency
      for(let i = 0; i < loopCount; i++){
        const roll = diceRoller.roll(notation),
              rollNote = roll.rolls[0].map(num => num + (num >= 5 ? '*' : '')).join(',');

        expectedSuccesses = roll.rolls[0].filter(num => num >= 5).length * 2;

        expect(roll).toEqual(jasmine.any(DiceRoll));

        // check the rolls list is correct
        expect(roll).toHaveRolls({rolls: [6]});

        expect(roll).toHaveSuccesses(expectedSuccesses);

        // check the output string
        expect(roll).toMatchParsedNotation({
          notation: notation,
          rolls: `[${rollNote}]*2`,
          total: (expectedSuccesses || 0)
        });

        hasSucceeded = hasSucceeded || (expectedSuccesses > 0);
      }

      // if we run many rolls, we should expect at least one to have succeeded at least once
      expect(hasSucceeded).toBeTruthy();
    });

    it('should return number of successes + value for `2d10>=5+3d6`', () => {
      const notation = '2d10>=5+3d6';

      // run the tests multiple times for consistency
      for(let i = 0; i < loopCount; i++){
        const roll = diceRoller.roll(notation),
              rollNote = roll.rolls[0].map(num => num + (num >= 5 ? '*' : '')).join(',');

        expectedSuccesses = roll.rolls[0].filter(num => num >= 5).length;

        // calculate expected totals
        const total = expectedSuccesses + DiceRoller.utils.sumArray(roll.rolls[1]);

        expect(roll).toEqual(jasmine.any(DiceRoll));

        // check the rolls list is correct
        expect(roll).toHaveRolls({rolls: [2, 3]});

        expect(roll).toHaveSuccesses(expectedSuccesses);

        // check the output string
        expect(roll).toMatchParsedNotation({
          notation: notation,
          rolls: `[${rollNote}]+[${roll.rolls[1]}]`,
          total: total
        });

        hasSucceeded = hasSucceeded || (expectedSuccesses > 0);
      }

      // if we run many rolls, we should expect at least one to have succeeded at least once
      expect(hasSucceeded).toBeTruthy();
    });

    describe('non-pool dice rolls', () => {
      it('should return no successes for `4d6`', () => {
        const notation = '4d6';

        // run the tests multiple times for consistency
        for(let i = 0; i < loopCount; i++){
          const roll = diceRoller.roll(notation);

          expect(roll).not.toHaveSuccesses();
          // explicitly check against zero, just be be certain
          expect(roll).toHaveSuccesses(0);
        }
      });

      it('should return no successes for `5d10!`', () => {
        const notation = '5d10!';

        // run the tests multiple times for consistency
        for(let i = 0; i < loopCount; i++){
          const roll = diceRoller.roll(notation);

          expect(roll).not.toHaveSuccesses();
          // explicitly check against zero, just be be certain
          expect(roll).toHaveSuccesses(0);
        }
      });

      it('should return no successes for `2d6!!`', () => {
        const notation = '2d6!!';

        // run the tests multiple times for consistency
        for(let i = 0; i < loopCount; i++){
          const roll = diceRoller.roll(notation);

          expect(roll).not.toHaveSuccesses();
          // explicitly check against zero, just be be certain
          expect(roll).toHaveSuccesses(0);
        }
      });
    });
  });

  describe('roll log', () => {
    let diceRoller;

    beforeEach(() => {
      // create a new instance of the DiceRoller
      diceRoller = new DiceRoller();
    });

    it('should be no dice rolled', () => {
      expect(diceRoller).not.toHaveLogLength();
<<<<<<< HEAD
      expect(diceRoller.notation).toEqual('');
=======
      expect(diceRoller.getOutput()).toEqual('');
>>>>>>> 4198620f
    });

    it('should have 1 dice rolled', () => {
      diceRoller.roll('d6');

      expect(diceRoller).toHaveLogLength(1);
    });

    it('should be cleared log', () => {
      diceRoller.roll('d6');
      diceRoller.clearLog();

      expect(diceRoller).not.toHaveLogLength();
<<<<<<< HEAD
      expect(diceRoller.notation).toEqual('');
=======
      expect(diceRoller.getOutput()).toEqual('');
>>>>>>> 4198620f
    });

    it('should have 2 dice rolled', () => {
      diceRoller.roll('1d6');
      diceRoller.roll('d10');

      expect(diceRoller).toHaveLogLength(2);
    });

    it('should contain DiceRolls', () => {
      diceRoller.roll('1d6');
      diceRoller.roll('8d10');
      diceRoller.roll('dF');

      // loop through and check that each item in the log is actually a DiceRoll
      diceRoller.log.forEach(roll => {
        expect(roll).toEqual(jasmine.any(DiceRoll));
      });
    });
  });

  describe('invalid rolls', function(){
    var diceRoller;

    beforeEach(function(){
      // create a new instance of the DiceRoller
      diceRoller = new DiceRoller();
    });

    it('should throw an error calling `DiceRoller.roll()` with no notation defined', function(){
      expect(function(){
        diceRoller.roll();
      }).toThrowError(/No notation specified/);

      expect(function(){
        diceRoller.roll(undefined);
      }).toThrowError(/No notation specified/);

      expect(function(){
        diceRoller.roll(null);
      }).toThrowError(/No notation specified/);

      expect(function(){
        diceRoller.roll(false);
      }).toThrowError(/No notation specified/);
    });

    it('should throw error calling `DiceRoller.roll()` with number', function(){
      expect(function(){
        diceRoller.roll(1);
      }).toThrowError(/Notation is not valid/);

      expect(function(){
        diceRoller.roll(0);
      }).toThrowError(/No notation specified/);

      expect(function(){
        diceRoller.roll(100);
      }).toThrowError(/Notation is not valid/);

      expect(function(){
        diceRoller.roll(-100);
      }).toThrowError(/Notation is not valid/);

      expect(function(){
        diceRoller.roll(23.45);
      }).toThrowError(/Notation is not valid/);
    });

    it('should throw error calling `DiceRoller.roll()` with array of rolls', function(){
      expect(function(){
        diceRoller.roll(['1d6', 'd10']);
      }).toThrowError(/Object has no notation/);
    });

    it('should throw an error calling `DiceRoller.rollMany()` with no notation defined', function(){
      expect(function(){
        diceRoller.rollMany();
      }).toThrowError(/No notations specified/);

      expect(function(){
        diceRoller.rollMany(undefined);
      }).toThrowError(/No notations specified/);

      expect(function(){
        diceRoller.rollMany(null);
      }).toThrowError(/No notations specified/);

      expect(function(){
        diceRoller.rollMany(false);
      }).toThrowError(/No notations specified/);
    });

    it('should throw error calling `DiceRoller.rollMany()` without Array', function(){
      expect(function(){
        diceRoller.rollMany('1d6');
      }).toThrowError(/Notations are not valid/);

      expect(function(){
        diceRoller.rollMany(1);
      }).toThrowError(/Notations are not valid/);

      expect(function(){
        diceRoller.rollMany({foo: 'bar'});
      }).toThrowError(/Notations are not valid/);

      expect(function(){
        diceRoller.rollMany(0);
      }).toThrowError(/No notations specified/);
    });
  });

  describe('multiple rolls', function(){
    var diceRoller;

    beforeEach(function(){
      // create a new instance of the DiceRoller
      diceRoller = new DiceRoller();
    });

    it('should roll multiple notations at the same time', function(){
      diceRoller.rollMany(['1d6', 'd10']);

      expect(diceRoller).toHaveLogLength(2);
    });

    it('should roll single notation in array if passed to `rollMultiple`', function(){
      diceRoller.rollMany(['1d6']);

      expect(diceRoller).toHaveLogLength(1);
    });
  });
})();<|MERGE_RESOLUTION|>--- conflicted
+++ resolved
@@ -1359,11 +1359,7 @@
 
     it('should be no dice rolled', () => {
       expect(diceRoller).not.toHaveLogLength();
-<<<<<<< HEAD
-      expect(diceRoller.notation).toEqual('');
-=======
       expect(diceRoller.getOutput()).toEqual('');
->>>>>>> 4198620f
     });
 
     it('should have 1 dice rolled', () => {
@@ -1377,11 +1373,7 @@
       diceRoller.clearLog();
 
       expect(diceRoller).not.toHaveLogLength();
-<<<<<<< HEAD
-      expect(diceRoller.notation).toEqual('');
-=======
       expect(diceRoller.getOutput()).toEqual('');
->>>>>>> 4198620f
     });
 
     it('should have 2 dice rolled', () => {
